// Copyright 2020, University of Colorado Boulder

/**
 * BallSystem is the model for an isolated system of different Ball objects. It is the complete collection of Balls,
 * both inside and outside the PlayArea.
 *
 * BallSystem is responsible for:
 *   - Keeping track of the system of Balls and the number of Balls in the system.
 *   - Creating a reference to all possible Balls in prepopulatedBalls. The same Ball instances are used with the same
 *     number of Balls, so Balls are created here at the start of the sim.
 *   - CenterOfMass model instantiation for the system of Balls.
 *   - Keeping track of the total kinetic energy of the system.
 *   - Tracking the visibility of trailing 'Paths' in a Property.
 *   - Tracking if there are any Balls that are being controlled by the user.
 *   - Tracking if the Balls in the system are inside of the PlayArea.
 *
 * BallSystems are created at the start of the sim and are never disposed, so no dispose method is necessary and links
 * are left as-is.
 *
 * @author Brandon Li
 */

import BooleanProperty from '../../../../axon/js/BooleanProperty.js';
import createObservableArray from '../../../../axon/js/createObservableArray.js';
import DerivedProperty from '../../../../axon/js/DerivedProperty.js';
import NumberProperty from '../../../../axon/js/NumberProperty.js';
import RangeWithValue from '../../../../dot/js/RangeWithValue.js';
import Vector2 from '../../../../dot/js/Vector2.js';
import merge from '../../../../phet-core/js/merge.js';
import AssertUtils from '../../../../phetcommon/js/AssertUtils.js';
import collisionLab from '../../collisionLab.js';
import CollisionLabConstants from '../CollisionLabConstants.js';
import CollisionLabUtils from '../CollisionLabUtils.js';
import Ball from './Ball.js';
import BallState from './BallState.js';
import BallUtils from './BallUtils.js';
import CenterOfMass from './CenterOfMass.js';
import PlayArea from './PlayArea.js';

class BallSystem {

  /**
   * @param {BallState[]} initialBallStates - the initial BallStates of ALL possible Balls in the system.
   * @param {PlayArea} playArea
   * @param {Object} [options]
   */
  constructor( initialBallStates, playArea, options ) {
    assert && AssertUtils.assertArrayOf( initialBallStates, BallState );
    assert && assert( playArea instanceof PlayArea, `invalid playArea: ${playArea}` );

    options = merge( {

      // {RangeWithValue} - the range of the number of Balls in the system.
      numberOfBallsRange: new RangeWithValue( 1, 4, 2 ),

      // {boolean} - indicates if the trailing 'Paths' are visible initially.
      pathsVisibleInitially: false

    }, options );

    assert && assert( options.numberOfBallsRange.max === initialBallStates.length );

    //----------------------------------------------------------------------------------------

    // @public (read-only) {Range} - reference to the numeric Range of the number of balls in the system.
    this.numberOfBallsRange = options.numberOfBallsRange;

    // @public {Property.<boolean>} - indicates if Ball sizes (radii) are constant (ie. independent of mass). This Property
    //                             is manipulated externally in the view.
    this.ballsConstantSizeProperty = new BooleanProperty( false );

    // @public {Property.<boolean>} - indicates if the Ball and center of mass trailing 'paths' are visible. This is in the
    //                             model since paths only show the path of the moving object after the visibility
    //                             checkbox is checked and are empty when false.
    this.pathsVisibleProperty = new BooleanProperty( options.pathsVisibleInitially );

    // @public {Property.<boolean>} - indicates if the center of mass is visible. This is in the model since the
    //                             CenterOfMass's trailing 'Path' is empty if this is false and PathDataPoints for
    //                             the CenterOfMass are only recorded if this is true and paths are visible.
    this.centerOfMassVisibleProperty = new BooleanProperty( false );

    //----------------------------------------------------------------------------------------

    // @public (read-only) {Balls[]} - an array of all possible balls. Balls are created at the start of the Simulation
    //                                 and are never disposed. However, these Balls are NOT necessarily the Balls
    //                                 currently in the system. This is just used so that the same Ball instances are
    //                                 used with the same number of balls.
    this.prepopulatedBalls = initialBallStates.map( ( ballState, index ) => new Ball(
      ballState,
      playArea,
      this.ballsConstantSizeProperty,
      this.pathsVisibleProperty,
      index + 1
    ) );

    //----------------------------------------------------------------------------------------

    // @public {Property.<number>} - Property of the number of Balls in the system. This Property is manipulated
    //                            externally in the view.
    this.numberOfBallsProperty = new NumberProperty( options.numberOfBallsRange.defaultValue, {
      numberType: 'Integer',
      range: options.numberOfBallsRange
    } );

    // @public (read-only) {ObservableArrayDef.<Ball>} - an array of the balls currently within the system. Balls **must** be
    //                                          from prepopulatedBalls. Its length should match the
    //                                          numberOfBallsProperty's value.
    this.balls = createObservableArray( { valueType: Ball } );

    // Observe when the number of Balls is manipulated by the user and, if so, add or remove the correct number of Balls
    // to match the numberOfBallsProperty's value. The same Balls are in the system with the same number of Balls value.
    // Link is never disposed as BallSystems are never disposed.
    this.numberOfBallsProperty.link( this.updateBalls.bind( this ) );

    //----------------------------------------------------------------------------------------

    // @public (read-only) {CenterOfMass} - the center of mass of the system of Balls.
    this.centerOfMass = new CenterOfMass(
      this.prepopulatedBalls,
      this.balls,
      this.centerOfMassVisibleProperty,
      this.pathsVisibleProperty
    );

    // @public {Property.<number>} - the total kinetic energy of the system of balls.
    //
    // For the dependencies, we use:
    //  - mass and velocity Properties of the all Balls. Only the balls in the system are used for the calculation.
    //  - balls.lengthProperty, since removing or adding a Ball changes the total kinetic energy of the system.
    //
    // This DerivedProperty is never disposed and lasts for the lifetime of the sim.
    this.totalKineticEnergyProperty = new DerivedProperty( [ this.balls.lengthProperty,
      ...this.prepopulatedBalls.map( ball => ball.massProperty ),
      ...this.prepopulatedBalls.map( ball => ball.velocityProperty )
    ], () => BallUtils.getTotalKineticEnergy( this.balls ), {
      valueType: 'number',
      isValidValue: value => value >= 0
    } );

    // @public {Property.<boolean>} - indicates if there are any Balls that are being controlled. Uses the
    //                                       userControlledProperty of all possible Balls as dependencies but only the
    //                                       Balls in the system are considered in the derivation function.
    this.ballSystemUserControlledProperty = new DerivedProperty(
      this.prepopulatedBalls.map( ball => ball.userControlledProperty ),
      () => this.balls.some( ball => ball.userControlledProperty.value ), {
        valueType: 'boolean'
      } );

    // @public {Property.<boolean>} - indicates if all of the Balls in the system are NOT inside of the PlayArea.
    //                                       Uses the insidePlayAreaProperty of all possible Balls but only the Balls in
    //                                       the system are considered in the derivation function.
    this.ballsNotInsidePlayAreaProperty = new DerivedProperty(
      [ this.balls.lengthProperty, ...this.prepopulatedBalls.map( ball => ball.insidePlayAreaProperty ) ],
      length => this.balls.every( ball => !ball.insidePlayAreaProperty.value ), {
        valueType: 'boolean'
      } );

    //----------------------------------------------------------------------------------------

    // Observe when Balls are removed from the system and clear their trailing Paths. Listener lasts for the life-time
    // of the simulation since BallSystems are never disposed.
    this.balls.elementRemovedEmitter.addListener( ball => {
      ball.path.clear();
    } );

    // Observe when Balls are added to the system and save the states of all balls in the system. Listener lasts for the
    // life-time of the simulation since BallSystems are never disposed.
    this.balls.elementAddedEmitter.addListener( ball => {
      this.balls.every( ball => ball.insidePlayAreaProperty.value ) && this.balls.forEach( ball => ball.saveState() );
    } );

    // Observe when the user is done controlling any of the Balls to:
    //   1. Save the states of all Balls if every ball is inside the PlayArea's bounds.
    //   2. Clear the trailing Paths of all Balls and the Path of the CenterOfMass.
    //   3. Reset the rotation of Balls relative to their centers.
    //
    // Link lasts for the life-time of the sim as BallSystems are never disposed.
    this.ballSystemUserControlledProperty.lazyLink( ballSystemUserControlled => {
      if ( !ballSystemUserControlled && this.balls.every( ball => ball.insidePlayAreaProperty.value ) ) {
        this.balls.forEach( ball => {

          // Save the state of each Ball.
          ball.insidePlayAreaProperty.value && ball.saveState();
          ball.path.clear();
          ball.rotationProperty.reset();
        } );
        this.centerOfMass.path.clear();
      }
    } );
  }

  /**
   * Resets the BallSystem.
   * @public
   *
   * Called when the reset-all button is pressed.
   */
  reset() {
    this.ballsConstantSizeProperty.reset();
    this.centerOfMassVisibleProperty.reset();
    this.pathsVisibleProperty.reset();
    this.numberOfBallsProperty.reset();
    this.prepopulatedBalls.forEach( ball => { ball.reset(); } ); // Reset All Possible Balls.
    this.centerOfMass.reset();
  }

  /**
   * Restarts the BallSystem.
   * @public
   *
   * See https://github.com/phetsims/collision-lab/issues/76 for context on the differences between reset and restart.
   */
  restart() {
    this.balls.forEach( ball => {
      ball.restart();
    } );

    // Reset the center-of-mass.
    this.centerOfMass.reset();
  }

  /**
   * Moves every Ball currently in the system by one time-step, assuming that the Ball is in uniform-motion.
   * @public
   *
   * @param {number} dt - time in seconds
   * @param {number} elapsedTime - the total elapsed elapsedTime of the simulation, in seconds.
   */
  stepUniformMotion( dt, elapsedTime ) {
    assert && assert( typeof dt === 'number', `invalid dt: ${dt}` );
    assert && assert( typeof elapsedTime === 'number' && elapsedTime >= 0, `invalid elapsedTime: ${elapsedTime}` );

    for ( let i = 0; i < this.balls.length; i++ ) {
      this.balls[ i ].stepUniformMotion( dt );
    }

    // Update the trailing 'Paths' of all Balls in the system and the CenterOfMass.
    this.updatePaths( elapsedTime );
  }

  /**
   * Updates the trailing 'Paths' of all Balls in the system and the trailing 'Path' of the CenterOfMass.
   * @public
   *
   * @param {number} elapsedTime - the total elapsed elapsedTime of the simulation, in seconds.
   */
  updatePaths( elapsedTime ) {
    assert && assert( typeof elapsedTime === 'number' && elapsedTime >= 0, `invalid elapsedTime: ${elapsedTime}` );

    for ( let i = 0; i < this.balls.length; i++ ) {
      this.balls[ i ].path.updatePath( elapsedTime );
    }
    this.centerOfMass.path.updatePath( elapsedTime );
  }

  /**
   * @public
   *
   * @param {Ball} ball
   */
  bumpBallIntoPlayArea( ball ) {
    ball.positionProperty.value = ball.playArea.bounds.eroded( ball.radiusProperty.value ).closestPointTo( ball.positionProperty.value );
  }

  /**
   * Bumps a ball way from the other balls/borders in the system that it is currently overlapping with. The 'bumped'
   * ball will be placed to a position adjacent to the other Balls. This method does nothing if the Ball isn't
   * overlapping with anything. See https://github.com/phetsims/collision-lab/issues/100 and
   * https://github.com/phetsims/collision-lab/issues/167.
   *
   * This is called when the user is finished controlling the radius or the position of the Ball, either through the
   * Keypad or by dragging the Ball, that now overlaps with another Ball. It was decided that it was most natural and
   * smooth to 'bump' Balls away after the user interaction, instead of continually invoking this method as the user
   * is dragging the ball. Only the ball that the user was controlling will get 'Bumped' away, and won't affect the
   * position of the other Balls.
   *
   * Rather than observing when specific user-controlled properties are set to false to invoke this method, it is
   * instead invoked in the view. We do this because, currently, the model pauses the sim when the user is controlling
   * a Ball and plays the sim again when the user is finished. This is achieved through axon Properties. However, Balls
   * should be 'bumped' away **before** playing the model, which can be guaranteed by bumping first then setting the
   * specific user-controlled Properties to false without depending on the order of listeners.
   *
   * @public
   * @param {Ball} ball - the Ball that was just user-controlled and should be 'bumped' away.
   */
  bumpBallAwayFromOthers( ball ) {
    assert && assert( ball instanceof Ball && this.balls.includes( ball ), `invalid ball: ${ball}` );

    this.bumpBallIntoPlayArea( ball );

    // Flag that points to the closest Ball that overlaps with the passed-in Ball. Will be undefined if no other balls
    // are overlapping with the passed-in Ball.
    let overlappingBall = BallUtils.getClosestOverlappingBall( ball, this.balls );

    // Array of the overlappingBalls that we have 'bumped' away from. This is used to break infinite loops.
    const bumpedAwayFromBalls = [];

    // We use a while loop to fully ensure that the Ball isn't overlapping with any other Balls in scenarios where Balls
    // are placed in the middle of a cluster, and 'bumping' a Ball may lead to it overlapping with another Ball.
    while ( overlappingBall ) {

      // Get the DirectionVector, which is the unit vector from the center of the overlappingBall that points in the
      // direction of the passed-in Ball. Account for a scenario when Balls are placed exactly concentrically on-top of
      // each other.
<<<<<<< HEAD
      const directionVector = !ball.positionProperty.value.equals( overlappingBall.positionProperty.value ) ?
                                ball.positionProperty.value.minus( overlappingBall.positionProperty.value ).normalize() :
                                Vector2.X_UNIT.copy();
=======
      const directionVector = !ball.position.equals( overlappingBall.position ) ?
                              ball.position.minus( overlappingBall.position ).normalize() :
                              Vector2.X_UNIT.copy();
>>>>>>> 29f0ba96

      // Round the direction vector to match the displayed value on drag-release. See
      // https://github.com/phetsims/collision-lab/issues/136.
      CollisionLabUtils.roundUpVectorToNearest( directionVector, 10 ** -CollisionLabConstants.DISPLAY_DECIMAL_PLACES );

      // If we have already bumped away from the overlappingBall, reverse the directionVector.
      bumpedAwayFromBalls.includes( overlappingBall ) && directionVector.multiply( -1 );

      // If trying each side of the ball doesn't work (because they might be both overlapping with a border), try
      // a random direction.
      if ( bumpedAwayFromBalls.length > 5 ) {
        if ( ball.positionProperty.value.y === 0 ) {
          directionVector.setXY( phet.joist.random.nextBoolean() ? 1 : -1, 0 );
        }
        else {
          directionVector.rotate( 2 * Math.PI * phet.joist.random.nextDouble() );
        }
      }

      // Move the Ball next to the overlappingBall, using the directionVector.
      BallUtils.moveBallNextToBall( ball, overlappingBall, directionVector );

      this.bumpBallIntoPlayArea( ball );

      // Recompute the overlappingBall for the next iteration.
      bumpedAwayFromBalls.push( overlappingBall );
      overlappingBall = BallUtils.getClosestOverlappingBall( ball, this.balls );
    }

    // Sanity check that the Ball is now not overlapping with any other Balls.
    assert && assert( !BallUtils.getClosestOverlappingBall( ball, this.balls ) );
  }

  /**
   * Updates the Balls in the BallSystem to match the numberOfBallsProperty's value. If the Balls are out of sync, this
   * method will add or remove (but not dispose) the correct number of Balls from the system.
   * @private
   *
   * Called when the user changes the number of balls in the system.
   */
  updateBalls() {

    // If the number of balls is greater than the Balls currently in the system, Balls need to be added to the system.
    if ( this.numberOfBallsProperty.value > this.balls.length ) {

      // Add the correct number of Balls, referencing an index of the prepopulatedBalls so that the same Balls are
      // added with the same numberOfBallsProperty value.
      for ( let i = this.balls.length; i < this.numberOfBallsProperty.value; i++ ) {
        this.balls.push( this.prepopulatedBalls[ i ] );
      }
    }
    else {

      // Otherwise, the number of balls in the system is greater than numberOfBallsProperty value, meaning Balls need
      // to be removed. Remove the correct number of Balls from the end of the system.
      while ( this.balls.length !== this.numberOfBallsProperty.value ) {
        this.balls.pop();
      }
    }

    // Verify that Balls are in ascending order by their indices, if assertions are enabled.
    assert && assert( CollisionLabUtils.isSorted( this.balls, ball => ball.index ) );
  }
}

collisionLab.register( 'BallSystem', BallSystem );
export default BallSystem;<|MERGE_RESOLUTION|>--- conflicted
+++ resolved
@@ -302,15 +302,9 @@
       // Get the DirectionVector, which is the unit vector from the center of the overlappingBall that points in the
       // direction of the passed-in Ball. Account for a scenario when Balls are placed exactly concentrically on-top of
       // each other.
-<<<<<<< HEAD
       const directionVector = !ball.positionProperty.value.equals( overlappingBall.positionProperty.value ) ?
                                 ball.positionProperty.value.minus( overlappingBall.positionProperty.value ).normalize() :
                                 Vector2.X_UNIT.copy();
-=======
-      const directionVector = !ball.position.equals( overlappingBall.position ) ?
-                              ball.position.minus( overlappingBall.position ).normalize() :
-                              Vector2.X_UNIT.copy();
->>>>>>> 29f0ba96
 
       // Round the direction vector to match the displayed value on drag-release. See
       // https://github.com/phetsims/collision-lab/issues/136.
