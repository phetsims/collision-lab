// Copyright 2019-2020, University of Colorado Boulder

/**
 * A Ball is the model for a single spherical moving object that appears in all screens. Each Ball is a apart of a
 * isolated system of multiple Balls in a BallSystem. Balls are implemented to work generally for both 1D and 2D
 * screens.
 *
 * Primary responsibilities are:
 *   - Center-position Property.
 *   - Mass Property.
 *   - Velocity and Momentum Properties.
 *   - Radius Property.
 *   - Dragging, user-control, restarting, etc.
 *   - Creating the trailing 'Path' behind the Ball.
 *
 * For the 'Collision Lab' sim, the same Ball instances are used with the same number of Balls. See BallSystem for more
 * context. Thus, Balls are created at the start of the sim and persist for the lifetime of the sim, so no dispose
 * method is necessary.
 *
 * @author Brandon Li
 * @author Martin Veillette
 */

import BooleanProperty from '../../../../axon/js/BooleanProperty.js';
import DerivedProperty from '../../../../axon/js/DerivedProperty.js';
import DynamicProperty from '../../../../axon/js/DynamicProperty.js';
import NumberProperty from '../../../../axon/js/NumberProperty.js';
import Property from '../../../../axon/js/Property.js';
import Vector2 from '../../../../dot/js/Vector2.js';
import Vector2Property from '../../../../dot/js/Vector2Property.js';
import AssertUtils from '../../../../phetcommon/js/AssertUtils.js';
import collisionLab from '../../collisionLab.js';
import CollisionLabConstants from '../CollisionLabConstants.js';
import CollisionLabUtils from '../CollisionLabUtils.js';
import BallState from './BallState.js';
import BallUtils from './BallUtils.js';
import CollisionLabPath from './CollisionLabPath.js';
import PlayArea from './PlayArea.js';

class Ball {

  /**
   * @param {BallState} initialBallState - starting state of the Ball.
   * @param {PlayArea} playArea - the PlayArea instance, which may or may not 'contain' this Ball.
   * @param {Property.<boolean>} isConstantSizeProperty - indicates if the Ball's radius is independent of mass.
   * @param {Property.<boolean>} pathsVisibleProperty - indicates if the Ball's trailing 'Path' is visible.
   * @param {number} index - the index of the Ball, which indicates which Ball in the system is this Ball. This index
   *                         number is displayed on the Ball, and each Ball within the system has a unique index.
   *                         Indices start from 1 within the system (ie. 1, 2, 3, ...).
   */
  constructor( initialBallState, playArea, isConstantSizeProperty, pathsVisibleProperty, index ) {
    assert && assert( initialBallState instanceof BallState, `invalid initialBallState: ${initialBallState}` );
    assert && assert( playArea instanceof PlayArea, `invalid playArea: ${playArea}` );
    assert && AssertUtils.assertPropertyOf( isConstantSizeProperty, 'boolean' );
    assert && AssertUtils.assertPropertyOf( pathsVisibleProperty, 'boolean' );
    assert && AssertUtils.assertPositiveInteger( index );

<<<<<<< HEAD
    // @public {Property.<Vector2>} - Property of the center-position of the Ball, in meters.
    this.positionProperty = new Vector2Property( initialBallState.position );

    //REVIEW: Can we reduce this easily, so we don't actually require the updates (and can instead listen to just one Property?)
    // @public {Property.<number>} - Properties of the Ball's center coordinates, in meters. Separated into components
    // to individually display each component, and to allow the user to manipulate separately.
    this.xPositionProperty = new DynamicProperty( new Property( this.positionProperty ), {
      bidirectional: true,
      map: v => v.x,
      inverseMap: x => new Vector2( x, this.positionProperty.value.y )
    } );
    this.yPositionProperty = new DynamicProperty( new Property( this.positionProperty ), {
      bidirectional: true,
      map: v => v.y,
      inverseMap: y => new Vector2( this.positionProperty.value.x, y )
    } );

    // @public {Property.<Vector2>} - Property of the velocity of the Ball, in m/s.
    this.velocityProperty = new Vector2Property( initialBallState.velocity );

    //REVIEW: Can we reduce this easily, so we don't actually require the updates (and can instead listen to just one Property?)
    // @public {Property.<number>} - the Ball's velocity, in m/s. Separated into components to individually display each
    //                               component and to allow the user to manipulate separately.
    this.xVelocityProperty = new DynamicProperty( new Property( this.velocityProperty ), {
      bidirectional: true,
      map: v => v.x,
      inverseMap: x => new Vector2( x, this.velocityProperty.value.y )
    } );
    this.yVelocityProperty = new DynamicProperty( new Property( this.velocityProperty ), {
      bidirectional: true,
      map: v => v.y,
      inverseMap: y => new Vector2( this.velocityProperty.value.x, y )
    } );
=======
    // @public {Vector2Property} - Property of the center-position of the Ball, in meters.
    this.positionProperty = new Vector2Property( initialBallState.position );

    // @public {Vector2Property} - Property of the velocity of the Ball, in m/s.
    this.velocityProperty = new Vector2Property( initialBallState.velocity );
>>>>>>> 5ea82ff9

    // @public {Property.<number>} speedProperty - Property of the speed of the Ball, in m/s.
    this.speedProperty = new DerivedProperty( [ this.velocityProperty ], velocity => velocity.magnitude, {
      isValidValue: value => value >= 0,
      valueType: 'number'
    } );

    //----------------------------------------------------------------------------------------

    // @public (read-only) {Property.<number>} - Property of the mass of the Ball, in kg. Manipulated in the view.
    this.massProperty = new NumberProperty( initialBallState.mass, { range: CollisionLabConstants.MASS_RANGE } );

    // @public {Property.<Vector2>} - Property of the momentum of the Ball, in kg*(m/s).
    this.momentumProperty = new DerivedProperty( [ this.massProperty, this.velocityProperty ],
      ( mass, velocity ) => velocity.timesScalar( mass ),
      { valueType: Vector2 } );

    // @public {Property.<number>} - the momentum, in kg*m/s. Separated into components to display individually.
    this.xMomentumProperty = new DerivedProperty( [ this.momentumProperty ], momentum => momentum.x );
    this.yMomentumProperty = new DerivedProperty( [ this.momentumProperty ], momentum => momentum.y );

    // @public {Property.<number>} - magnitude of this Ball's momentum, kg*(m/s).
    this.momentumMagnitudeProperty = new DerivedProperty( [ this.momentumProperty ], momentum => momentum.magnitude, {
      isValidValue: value => value >= 0,
      valueType: 'number'
    } );

    //----------------------------------------------------------------------------------------

    // @public {Property.<number>} - Property of the radius of the Ball, in meters.
    this.radiusProperty = new DerivedProperty( [ this.massProperty, isConstantSizeProperty ],
      BallUtils.calculateBallRadius,
      { valueType: 'number', isValidValue: value => value > 0 } );

    // @public {Property.<number>} - Property of the rotation of the Ball relative to its own center, in radians. This is
    //                            used for 'sticky' collisions in the 'Inelastic' screen.
    this.rotationProperty = new NumberProperty( 0 );

    // @public {Property.<boolean>} - indicates if ANY part of the Ball is inside the PlayArea's bounds.
    this.insidePlayAreaProperty = new DerivedProperty( [ this.positionProperty, this.radiusProperty ],
      () => playArea.containsAnyPartOfBall( this ),
      { valueType: 'boolean' } );

    // @public (read-only) {CollisionLabPath} - the trailing 'Path' behind the Ball.
    this.path = new CollisionLabPath( this.positionProperty, pathsVisibleProperty );

    //----------------------------------------------------------------------------------------

    // @public {Property.<boolean>} - indicates if the Ball's mass is being manipulated by the user. Set in the view.
    this.massUserControlledProperty = new BooleanProperty( false );

    // @public {Property.<boolean>} - indicates if the Ball's position is being manipulated by the user. Set in the view.
    this.xPositionUserControlledProperty = new BooleanProperty( false );
    this.yPositionUserControlledProperty = new BooleanProperty( false );

    // @public {Property.<boolean>} - indicates if the Ball's velocity is being manipulated by the user. Set in the view.
    this.xVelocityUserControlledProperty = new BooleanProperty( false );
    this.yVelocityUserControlledProperty = new BooleanProperty( false );

    // @public {Property.<boolean>} - indicates if the Ball is being controlled by the user in any way, either by
    //                                       dragging or through the Keypad.
    this.userControlledProperty = new DerivedProperty( [ this.massUserControlledProperty,
      this.xPositionUserControlledProperty,
      this.yPositionUserControlledProperty,
      this.xVelocityUserControlledProperty,
      this.yVelocityUserControlledProperty
    ], ( ...userControlledValues ) => userControlledValues.some( _.identity ), {
      valueType: 'boolean'
    } );

    //----------------------------------------------------------------------------------------

    // @public (read-only) {number} - the unique index of this Ball within a system of multiple Balls.
    this.index = index;

    // @private {BallState} - the state to set this Ball to when the restart button is pressed.
    this.restartState = initialBallState;

    // @public (read-only) {PlayArea} - reference to the passed-in PlayArea.
    this.playArea = playArea;
  }

  /**
   * Resets this Ball to its factory settings. Called when the reset-all button is pressed.
   * @public
   */
  reset() {
    this.positionProperty.reset();
<<<<<<< HEAD
    this.xVelocityProperty.reset();
    this.yVelocityProperty.reset();
=======
    this.velocityProperty.reset();
>>>>>>> 5ea82ff9
    this.massProperty.reset();
    this.rotationProperty.reset();
    this.path.clear();
    this.massUserControlledProperty.reset();
    this.xPositionUserControlledProperty.reset();
    this.yPositionUserControlledProperty.reset();
    this.xVelocityUserControlledProperty.reset();
    this.yVelocityUserControlledProperty.reset();
    this.saveState();
  }

  /**
   * Restarts this Ball. Called when the restart button is pressed.
   * @public
   *
   * See https://github.com/phetsims/collision-lab/issues/76 for context on the differences between reset and restart.
   */
  restart() {
    this.setState( this.restartState );

    // Setting the state resets the trailing 'Path' and the rotation of the Ball.
    this.path.clear();
    this.rotationProperty.reset();
  }

  /**
   * Moves the ball by some time step, assuming that the Ball isn't accelerating and is in uniform motion.
   * @public
   *
   * @param {number} dt - time in seconds
   */
  stepUniformMotion( dt ) {
    assert && assert( typeof dt === 'number', `invalid dt: ${dt}` );

    // Since velocity is the first derivative of position, and the ball isn't accelerating, we can solely multiply
    // the velocity by the delta-time to get the displacement.
    //REVIEW: for GC, consider reusing Vector2 instances or just mutate them. Will require inspection of what we do with
    //REVIEW: positions, and whether it's possible.
    this.position = this.velocity.times( dt ).add( this.position );
  }

  /**
   * Saves the state of the Ball in our restartState reference for the next restart() call.
   * @public
   *
   * This is called when the user presses the play button. See https://github.com/phetsims/collision-lab/issues/76.
   */
  saveState() { this.restartState = new BallState( this.position, this.velocity, this.mass ); }

  /**
   * Sets the Properties of this Ball to match the passed-in BallState.
   * @public
   *
   * @param {BallState} ballState
   */
  setState( ballState ) {
    assert && assert( ballState instanceof BallState, `invalid ballState: ${ballState}` );
    this.position = ballState.position;
    this.velocity = ballState.velocity;
    this.mass = ballState.mass;
  }

  /**
   * Invoked from the view when the Ball is dragged to a different position. Attempts to position the Ball at the
   * passed in position but ensures the Ball is inside the PlayArea's Bounds.
   *
   * If the grid is visible, the Ball will also snap to the nearest grid-line.
   * If the PlayArea is 1D, the Ball's y-position will be kept at 0.
   *
   * @public
   * @param {Vector2} position - the attempted drag position, in model units, of the center of the Ball.
   */
  dragToPosition( position ) {
    assert && assert( position instanceof Vector2, `invalid position: ${position}` );

    // Flag that references the corrected position of the attempted drag position of the Ball.
    let correctedPosition;

    if ( !this.playArea.gridVisibleProperty.value ) {

      // Ensure that the Ball's position is inside of the PlayArea's bounds, eroded by the radius to ensure that the
      // entire Ball is inside the PlayArea.
      correctedPosition = this.playArea.bounds.eroded( this.radius ).closestPointTo( position );
    }
    else {

      // Ensure that the Ball's position is inside of the grid-safe bounds, which is rounded inwards to the nearest
      // grid-line to ensure that the Ball is both inside the PlayArea and snapped to a grid-line.
      correctedPosition = CollisionLabUtils.roundVectorToNearest(
        BallUtils.getBallGridSafeConstrainedBounds( this.playArea.bounds, this.radius ).closestPointTo( position ),
        CollisionLabConstants.MINOR_GRIDLINE_SPACING
      );
    }

    // If the PlayArea is 1D, ensure that the y-position of the Ball is set to 0.
    //REVIEW: Can the dimension change? Or can we pass in the dimension on ball creation, so we don't need access to the
    //REVIEW: playArea?
    ( this.playArea.dimension === PlayArea.Dimension.ONE ) && correctedPosition.setY( 0 );

    // Finally, set the position of the Ball to the corrected position.
    this.position = correctedPosition;
    assert && assert( this.playArea.fullyContainsBall( this ) );
  }

  /*----------------------------------------------------------------------------*
   * Convenience Methods
   *----------------------------------------------------------------------------*/

  /**
   * ES5 getters for the location of the edges of the Ball, in meters.
   * @public
   *
   * @returns {number} - in meters.
   */
  get left() { return this.position.x - this.radius; }
  get right() { return this.position.x + this.radius; }
  get top() { return this.position.y + this.radius; }
  get bottom() { return this.position.y - this.radius; }

  /**
   * Gets the Ball's mass, in kg.
   * @public
   *
   * @returns {number} - in kg
   */
  get mass() { return this.massProperty.value; }

  /**
   * Gets the Ball's radius, in meters.
   * @public
   *
   * @returns {number} - in meters
   */
  get radius() { return this.radiusProperty.value; }

  /**
   * Gets the center-position of the Ball, in meters.
   * @public
   *
   * @returns {Vector2} - in meters
   */
  get position() { return this.positionProperty.value; }

  /**
   * Gets the velocity of the Ball, in m/s.
   * @public
   *
   * @returns {Vector2} - in m/s.
   */
  get velocity() { return this.velocityProperty.value; }

  /**
   * ES5 getters of the components of this Ball's velocity, in m/s.
   * @public
   *
   * @returns {number} - in m/s.
   */
  get xVelocity() { return this.velocity.x; }
  get yVelocity() { return this.velocity.y; }

  /**
   * Gets the linear momentum of this Ball, in kg*(m/s).
   * @public
   *
   * @returns {Vector2} - in kg*(m/s).
   */
  get momentum() { return this.momentumProperty.value; }

  //----------------------------------------------------------------------------------------

  /**
   * Sets the Ball's mass, in kg.
   * @public
   *
   * @param {number} mass - in kg
   */
  set mass( mass ) { this.massProperty.value = mass; }

  /**
   * Sets the center-position of the Ball, in meters.
   * @public
   *
   * @param {Vector2} position - in meters
   */
<<<<<<< HEAD
  set position( position ) {
    assert && assert( position instanceof Vector2, `invalid position: ${position}` );

    this.positionProperty.value = position;
  }
=======
  set position( position ) { this.positionProperty.value = position; }

  /**
   * Sets the x-position of the Ball, in meters.
   * @public
   *
   * @param {number} xPosition - in meters
   */
  set xPosition( xPosition ) { this.position = this.position.copy().setX( xPosition ); }

  /**
   * Sets the y-position of the Ball, in meters.
   * @public
   *
   * @param {number} yPosition - in meters
   */
  set yPosition( yPosition ) { this.position = this.position.copy().setY( yPosition ); }
>>>>>>> 5ea82ff9

  /**
   * Sets the velocity of the Ball, in m/s.
   * @public
   *
   * @param {Vector2} velocity - in m/s.
   */
  set velocity( velocity ) { this.velocityProperty.value = velocity; }

  /**
   * Sets the horizontal velocity of the Ball, in m/s.
   * @public
   *
   * @param {number} xVelocity - in m/s.
   */
  set xVelocity( xVelocity ) {
    this.velocity = this.velocity.copy().setX( CollisionLabUtils.clampDown( xVelocity, CollisionLabConstants.MIN_VELOCITY ) );
  }

  /**
   * Sets the vertical velocity of the Ball, in m/s.
   * @public
   *
   * @param {number} yVelocity - in m/s.
   */
  set yVelocity( yVelocity ) {
    this.velocity = this.velocity.copy().setY( CollisionLabUtils.clampDown( yVelocity, CollisionLabConstants.MIN_VELOCITY ) );
  }
}

collisionLab.register( 'Ball', Ball );
export default Ball;<|MERGE_RESOLUTION|>--- conflicted
+++ resolved
@@ -23,9 +23,7 @@
 
 import BooleanProperty from '../../../../axon/js/BooleanProperty.js';
 import DerivedProperty from '../../../../axon/js/DerivedProperty.js';
-import DynamicProperty from '../../../../axon/js/DynamicProperty.js';
 import NumberProperty from '../../../../axon/js/NumberProperty.js';
-import Property from '../../../../axon/js/Property.js';
 import Vector2 from '../../../../dot/js/Vector2.js';
 import Vector2Property from '../../../../dot/js/Vector2Property.js';
 import AssertUtils from '../../../../phetcommon/js/AssertUtils.js';
@@ -55,47 +53,11 @@
     assert && AssertUtils.assertPropertyOf( pathsVisibleProperty, 'boolean' );
     assert && AssertUtils.assertPositiveInteger( index );
 
-<<<<<<< HEAD
     // @public {Property.<Vector2>} - Property of the center-position of the Ball, in meters.
     this.positionProperty = new Vector2Property( initialBallState.position );
 
-    //REVIEW: Can we reduce this easily, so we don't actually require the updates (and can instead listen to just one Property?)
-    // @public {Property.<number>} - Properties of the Ball's center coordinates, in meters. Separated into components
-    // to individually display each component, and to allow the user to manipulate separately.
-    this.xPositionProperty = new DynamicProperty( new Property( this.positionProperty ), {
-      bidirectional: true,
-      map: v => v.x,
-      inverseMap: x => new Vector2( x, this.positionProperty.value.y )
-    } );
-    this.yPositionProperty = new DynamicProperty( new Property( this.positionProperty ), {
-      bidirectional: true,
-      map: v => v.y,
-      inverseMap: y => new Vector2( this.positionProperty.value.x, y )
-    } );
-
     // @public {Property.<Vector2>} - Property of the velocity of the Ball, in m/s.
     this.velocityProperty = new Vector2Property( initialBallState.velocity );
-
-    //REVIEW: Can we reduce this easily, so we don't actually require the updates (and can instead listen to just one Property?)
-    // @public {Property.<number>} - the Ball's velocity, in m/s. Separated into components to individually display each
-    //                               component and to allow the user to manipulate separately.
-    this.xVelocityProperty = new DynamicProperty( new Property( this.velocityProperty ), {
-      bidirectional: true,
-      map: v => v.x,
-      inverseMap: x => new Vector2( x, this.velocityProperty.value.y )
-    } );
-    this.yVelocityProperty = new DynamicProperty( new Property( this.velocityProperty ), {
-      bidirectional: true,
-      map: v => v.y,
-      inverseMap: y => new Vector2( this.velocityProperty.value.x, y )
-    } );
-=======
-    // @public {Vector2Property} - Property of the center-position of the Ball, in meters.
-    this.positionProperty = new Vector2Property( initialBallState.position );
-
-    // @public {Vector2Property} - Property of the velocity of the Ball, in m/s.
-    this.velocityProperty = new Vector2Property( initialBallState.velocity );
->>>>>>> 5ea82ff9
 
     // @public {Property.<number>} speedProperty - Property of the speed of the Ball, in m/s.
     this.speedProperty = new DerivedProperty( [ this.velocityProperty ], velocity => velocity.magnitude, {
@@ -184,12 +146,7 @@
    */
   reset() {
     this.positionProperty.reset();
-<<<<<<< HEAD
-    this.xVelocityProperty.reset();
-    this.yVelocityProperty.reset();
-=======
     this.velocityProperty.reset();
->>>>>>> 5ea82ff9
     this.massProperty.reset();
     this.rotationProperty.reset();
     this.path.clear();
@@ -374,14 +331,11 @@
    *
    * @param {Vector2} position - in meters
    */
-<<<<<<< HEAD
   set position( position ) {
     assert && assert( position instanceof Vector2, `invalid position: ${position}` );
 
     this.positionProperty.value = position;
   }
-=======
-  set position( position ) { this.positionProperty.value = position; }
 
   /**
    * Sets the x-position of the Ball, in meters.
@@ -398,7 +352,6 @@
    * @param {number} yPosition - in meters
    */
   set yPosition( yPosition ) { this.position = this.position.copy().setY( yPosition ); }
->>>>>>> 5ea82ff9
 
   /**
    * Sets the velocity of the Ball, in m/s.
